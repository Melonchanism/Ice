--- conflicted
+++ resolved
@@ -17,7 +17,6 @@
 
         private var items = [MenuBarSection.Name: [MenuBarItem]]()
 
-<<<<<<< HEAD
         var allItems: [MenuBarItem] {
             MenuBarSection.Name.allCases.reduce(into: []) { result, section in
                 result.append(contentsOf: allItems(for: section))
@@ -30,9 +29,7 @@
             }
         }
 
-=======
         /// Appends the given item to the given section.
->>>>>>> c8a24996
         mutating func appendItem(_ item: MenuBarItem, to section: MenuBarSection.Name) {
             items[section, default: []].append(item)
         }
@@ -1108,12 +1105,7 @@
 
             let context = TempShownItemContext(info: item.info, returnDestination: destination, shownInterfaceWindow: shownInterfaceWindow)
             tempShownItemContexts.append(context)
-<<<<<<< HEAD
             runTempShownItemTimer(for: appState.settingsManager.advancedSettingsManager.tempShowInterval)
-=======
-
-            runTempShownItemTimer(for: rehideInterval)
->>>>>>> c8a24996
         }
     }
 
