// !$*UTF8*$!
{
	archiveVersion = 1;
	classes = {
	};
	objectVersion = 70;
	objects = {

/* Begin PBXBuildFile section */
		0380C8282DCDA7210064AF50 /* SkyLight.framework in Frameworks */ = {isa = PBXBuildFile; fileRef = 0380C8272DCDA7200064AF50 /* SkyLight.framework */; };
		170423D92B56DE78004A2549 /* Sparkle in Frameworks */ = {isa = PBXBuildFile; productRef = 170423D82B56DE78004A2549 /* Sparkle */; };
		175061912B1543DD003144CD /* LaunchAtLogin in Frameworks */ = {isa = PBXBuildFile; productRef = 175061902B1543DD003144CD /* LaunchAtLogin */; };
		1787C4272B16890B002F50DF /* AXSwift in Frameworks */ = {isa = PBXBuildFile; productRef = 1787C4262B16890B002F50DF /* AXSwift */; };
		17F71BB52B880B4500905CBA /* CompactSlider in Frameworks */ = {isa = PBXBuildFile; productRef = 17F71BB42B880B4500905CBA /* CompactSlider */; };
		7127A9FF2C4886D100D99DEF /* IfritStatic in Frameworks */ = {isa = PBXBuildFile; productRef = 7127A9FE2C4886D100D99DEF /* IfritStatic */; };
/* End PBXBuildFile section */

/* Begin PBXFileReference section */
		0380C8272DCDA7200064AF50 /* SkyLight.framework */ = {isa = PBXFileReference; lastKnownFileType = wrapper.framework; name = SkyLight.framework; path = ../../../../../System/Library/PrivateFrameworks/SkyLight.framework; sourceTree = "<group>"; };
		7166832A2A767E6A006ABF84 /* Ice.app */ = {isa = PBXFileReference; explicitFileType = wrapper.application; includeInIndex = 0; path = Ice.app; sourceTree = BUILT_PRODUCTS_DIR; };
/* End PBXFileReference section */

/* Begin PBXFileSystemSynchronizedBuildFileExceptionSet section */
		71BDFC6C2C978E2A00EF145F /* PBXFileSystemSynchronizedBuildFileExceptionSet */ = {
			isa = PBXFileSystemSynchronizedBuildFileExceptionSet;
			membershipExceptions = (
				Info.plist,
				Resources/Acknowledgements.rtf,
			);
			target = 716683292A767E6A006ABF84 /* Ice */;
		};
/* End PBXFileSystemSynchronizedBuildFileExceptionSet section */

/* Begin PBXFileSystemSynchronizedRootGroup section */
		71BDFBE12C978E2A00EF145F /* Ice */ = {isa = PBXFileSystemSynchronizedRootGroup; exceptions = (71BDFC6C2C978E2A00EF145F /* PBXFileSystemSynchronizedBuildFileExceptionSet */, ); explicitFileTypes = {}; explicitFolders = (); path = Ice; sourceTree = "<group>"; };
/* End PBXFileSystemSynchronizedRootGroup section */

/* Begin PBXFrameworksBuildPhase section */
		716683272A767E6A006ABF84 /* Frameworks */ = {
			isa = PBXFrameworksBuildPhase;
			buildActionMask = 2147483647;
			files = (
				0380C8282DCDA7210064AF50 /* SkyLight.framework in Frameworks */,
				170423D92B56DE78004A2549 /* Sparkle in Frameworks */,
				7127A9FF2C4886D100D99DEF /* IfritStatic in Frameworks */,
				175061912B1543DD003144CD /* LaunchAtLogin in Frameworks */,
				1787C4272B16890B002F50DF /* AXSwift in Frameworks */,
				17F71BB52B880B4500905CBA /* CompactSlider in Frameworks */,
			);
			runOnlyForDeploymentPostprocessing = 0;
		};
/* End PBXFrameworksBuildPhase section */

/* Begin PBXGroup section */
		0380C8262DCDA7200064AF50 /* Frameworks */ = {
			isa = PBXGroup;
			children = (
				0380C8272DCDA7200064AF50 /* SkyLight.framework */,
			);
			name = Frameworks;
			sourceTree = "<group>";
		};
		716683212A767E6A006ABF84 = {
			isa = PBXGroup;
			children = (
				71BDFBE12C978E2A00EF145F /* Ice */,
				0380C8262DCDA7200064AF50 /* Frameworks */,
				7166832B2A767E6A006ABF84 /* Products */,
			);
			indentWidth = 4;
			sourceTree = "<group>";
			tabWidth = 4;
			usesTabs = 0;
		};
		7166832B2A767E6A006ABF84 /* Products */ = {
			isa = PBXGroup;
			children = (
				7166832A2A767E6A006ABF84 /* Ice.app */,
			);
			name = Products;
			sourceTree = "<group>";
		};
/* End PBXGroup section */

/* Begin PBXNativeTarget section */
		716683292A767E6A006ABF84 /* Ice */ = {
			isa = PBXNativeTarget;
			buildConfigurationList = 716683392A767E6B006ABF84 /* Build configuration list for PBXNativeTarget "Ice" */;
			buildPhases = (
				716683262A767E6A006ABF84 /* Sources */,
				716683272A767E6A006ABF84 /* Frameworks */,
				716683282A767E6A006ABF84 /* Resources */,
				1720D48F2BB9B60500A7AC63 /* SwiftLint */,
			);
			buildRules = (
			);
			dependencies = (
			);
			fileSystemSynchronizedGroups = (
				71BDFBE12C978E2A00EF145F /* Ice */,
			);
			name = Ice;
			packageProductDependencies = (
				175061902B1543DD003144CD /* LaunchAtLogin */,
				1787C4262B16890B002F50DF /* AXSwift */,
				170423D82B56DE78004A2549 /* Sparkle */,
				17F71BB42B880B4500905CBA /* CompactSlider */,
				7127A9FE2C4886D100D99DEF /* IfritStatic */,
			);
			productName = Ice;
			productReference = 7166832A2A767E6A006ABF84 /* Ice.app */;
			productType = "com.apple.product-type.application";
		};
/* End PBXNativeTarget section */

/* Begin PBXProject section */
		716683222A767E6A006ABF84 /* Project object */ = {
			isa = PBXProject;
			attributes = {
				BuildIndependentTargetsInParallel = 1;
				LastSwiftUpdateCheck = 1430;
				LastUpgradeCheck = 1640;
				TargetAttributes = {
					716683292A767E6A006ABF84 = {
						CreatedOnToolsVersion = 14.3.1;
					};
				};
			};
			buildConfigurationList = 716683252A767E6A006ABF84 /* Build configuration list for PBXProject "Ice" */;
			compatibilityVersion = "Xcode 14.0";
			developmentRegion = en;
			hasScannedForEncodings = 0;
			knownRegions = (
				en,
				Base,
			);
			mainGroup = 716683212A767E6A006ABF84;
			packageReferences = (
				1750618F2B1543DD003144CD /* XCRemoteSwiftPackageReference "LaunchAtLogin-Modern" */,
				1787C4252B16890B002F50DF /* XCRemoteSwiftPackageReference "AXSwift" */,
				170423D72B56DE78004A2549 /* XCRemoteSwiftPackageReference "Sparkle" */,
				17F71BB32B880B4500905CBA /* XCRemoteSwiftPackageReference "CompactSlider" */,
				7127A9FB2C4881BC00D99DEF /* XCRemoteSwiftPackageReference "Ifrit" */,
			);
			productRefGroup = 7166832B2A767E6A006ABF84 /* Products */;
			projectDirPath = "";
			projectRoot = "";
			targets = (
				716683292A767E6A006ABF84 /* Ice */,
			);
		};
/* End PBXProject section */

/* Begin PBXResourcesBuildPhase section */
		716683282A767E6A006ABF84 /* Resources */ = {
			isa = PBXResourcesBuildPhase;
			buildActionMask = 2147483647;
			files = (
			);
			runOnlyForDeploymentPostprocessing = 0;
		};
/* End PBXResourcesBuildPhase section */

/* Begin PBXShellScriptBuildPhase section */
		1720D48F2BB9B60500A7AC63 /* SwiftLint */ = {
			isa = PBXShellScriptBuildPhase;
			alwaysOutOfDate = 1;
			buildActionMask = 2147483647;
			files = (
			);
			inputFileListPaths = (
			);
			inputPaths = (
			);
			name = SwiftLint;
			outputFileListPaths = (
			);
			outputPaths = (
			);
			runOnlyForDeploymentPostprocessing = 0;
			shellPath = /bin/sh;
			shellScript = "if [[ \"$(uname -m)\" == arm64 ]]; then\n    export PATH=\"/opt/homebrew/bin:$PATH\"\nfi\n\nif which swiftlint > /dev/null; then\n  swiftlint\nelse\n  echo \"warning: SwiftLint not installed, download from https://github.com/realm/SwiftLint\"\nfi\n";
		};
/* End PBXShellScriptBuildPhase section */

/* Begin PBXSourcesBuildPhase section */
		716683262A767E6A006ABF84 /* Sources */ = {
			isa = PBXSourcesBuildPhase;
			buildActionMask = 2147483647;
			files = (
			);
			runOnlyForDeploymentPostprocessing = 0;
		};
/* End PBXSourcesBuildPhase section */

/* Begin XCBuildConfiguration section */
		716683372A767E6B006ABF84 /* Debug */ = {
			isa = XCBuildConfiguration;
			buildSettings = {
				ALWAYS_SEARCH_USER_PATHS = NO;
				ASSETCATALOG_COMPILER_GENERATE_SWIFT_ASSET_SYMBOL_EXTENSIONS = YES;
				CLANG_ANALYZER_NONNULL = YES;
				CLANG_ANALYZER_NUMBER_OBJECT_CONVERSION = YES_AGGRESSIVE;
				CLANG_CXX_LANGUAGE_STANDARD = "gnu++20";
				CLANG_ENABLE_MODULES = YES;
				CLANG_ENABLE_OBJC_ARC = YES;
				CLANG_ENABLE_OBJC_WEAK = YES;
				CLANG_WARN_BLOCK_CAPTURE_AUTORELEASING = YES;
				CLANG_WARN_BOOL_CONVERSION = YES;
				CLANG_WARN_COMMA = YES;
				CLANG_WARN_CONSTANT_CONVERSION = YES;
				CLANG_WARN_DEPRECATED_OBJC_IMPLEMENTATIONS = YES;
				CLANG_WARN_DIRECT_OBJC_ISA_USAGE = YES_ERROR;
				CLANG_WARN_DOCUMENTATION_COMMENTS = YES;
				CLANG_WARN_EMPTY_BODY = YES;
				CLANG_WARN_ENUM_CONVERSION = YES;
				CLANG_WARN_INFINITE_RECURSION = YES;
				CLANG_WARN_INT_CONVERSION = YES;
				CLANG_WARN_NON_LITERAL_NULL_CONVERSION = YES;
				CLANG_WARN_OBJC_IMPLICIT_RETAIN_SELF = YES;
				CLANG_WARN_OBJC_LITERAL_CONVERSION = YES;
				CLANG_WARN_OBJC_ROOT_CLASS = YES_ERROR;
				CLANG_WARN_QUOTED_INCLUDE_IN_FRAMEWORK_HEADER = YES;
				CLANG_WARN_RANGE_LOOP_ANALYSIS = YES;
				CLANG_WARN_STRICT_PROTOTYPES = YES;
				CLANG_WARN_SUSPICIOUS_MOVE = YES;
				CLANG_WARN_UNGUARDED_AVAILABILITY = YES_AGGRESSIVE;
				CLANG_WARN_UNREACHABLE_CODE = YES;
				CLANG_WARN__DUPLICATE_METHOD_MATCH = YES;
				COPY_PHASE_STRIP = NO;
				DEAD_CODE_STRIPPING = YES;
				DEBUG_INFORMATION_FORMAT = dwarf;
				DEVELOPMENT_TEAM = K2ATHQPJDP;
				ENABLE_STRICT_OBJC_MSGSEND = YES;
				ENABLE_TESTABILITY = YES;
				ENABLE_USER_SCRIPT_SANDBOXING = YES;
				GCC_C_LANGUAGE_STANDARD = gnu11;
				GCC_DYNAMIC_NO_PIC = NO;
				GCC_NO_COMMON_BLOCKS = YES;
				GCC_OPTIMIZATION_LEVEL = 0;
				GCC_PREPROCESSOR_DEFINITIONS = (
					"DEBUG=1",
					"$(inherited)",
				);
				GCC_WARN_64_TO_32_BIT_CONVERSION = YES;
				GCC_WARN_ABOUT_RETURN_TYPE = YES_ERROR;
				GCC_WARN_UNDECLARED_SELECTOR = YES;
				GCC_WARN_UNINITIALIZED_AUTOS = YES_AGGRESSIVE;
				GCC_WARN_UNUSED_FUNCTION = YES;
				GCC_WARN_UNUSED_VARIABLE = YES;
				MACOSX_DEPLOYMENT_TARGET = 14.0;
				MTL_ENABLE_DEBUG_INFO = INCLUDE_SOURCE;
				MTL_FAST_MATH = YES;
				ONLY_ACTIVE_ARCH = YES;
				SDKROOT = macosx;
				SWIFT_ACTIVE_COMPILATION_CONDITIONS = DEBUG;
				SWIFT_OPTIMIZATION_LEVEL = "-Onone";
			};
			name = Debug;
		};
		716683382A767E6B006ABF84 /* Release */ = {
			isa = XCBuildConfiguration;
			buildSettings = {
				ALWAYS_SEARCH_USER_PATHS = NO;
				ASSETCATALOG_COMPILER_GENERATE_SWIFT_ASSET_SYMBOL_EXTENSIONS = YES;
				CLANG_ANALYZER_NONNULL = YES;
				CLANG_ANALYZER_NUMBER_OBJECT_CONVERSION = YES_AGGRESSIVE;
				CLANG_CXX_LANGUAGE_STANDARD = "gnu++20";
				CLANG_ENABLE_MODULES = YES;
				CLANG_ENABLE_OBJC_ARC = YES;
				CLANG_ENABLE_OBJC_WEAK = YES;
				CLANG_WARN_BLOCK_CAPTURE_AUTORELEASING = YES;
				CLANG_WARN_BOOL_CONVERSION = YES;
				CLANG_WARN_COMMA = YES;
				CLANG_WARN_CONSTANT_CONVERSION = YES;
				CLANG_WARN_DEPRECATED_OBJC_IMPLEMENTATIONS = YES;
				CLANG_WARN_DIRECT_OBJC_ISA_USAGE = YES_ERROR;
				CLANG_WARN_DOCUMENTATION_COMMENTS = YES;
				CLANG_WARN_EMPTY_BODY = YES;
				CLANG_WARN_ENUM_CONVERSION = YES;
				CLANG_WARN_INFINITE_RECURSION = YES;
				CLANG_WARN_INT_CONVERSION = YES;
				CLANG_WARN_NON_LITERAL_NULL_CONVERSION = YES;
				CLANG_WARN_OBJC_IMPLICIT_RETAIN_SELF = YES;
				CLANG_WARN_OBJC_LITERAL_CONVERSION = YES;
				CLANG_WARN_OBJC_ROOT_CLASS = YES_ERROR;
				CLANG_WARN_QUOTED_INCLUDE_IN_FRAMEWORK_HEADER = YES;
				CLANG_WARN_RANGE_LOOP_ANALYSIS = YES;
				CLANG_WARN_STRICT_PROTOTYPES = YES;
				CLANG_WARN_SUSPICIOUS_MOVE = YES;
				CLANG_WARN_UNGUARDED_AVAILABILITY = YES_AGGRESSIVE;
				CLANG_WARN_UNREACHABLE_CODE = YES;
				CLANG_WARN__DUPLICATE_METHOD_MATCH = YES;
				COPY_PHASE_STRIP = NO;
				DEAD_CODE_STRIPPING = YES;
				DEBUG_INFORMATION_FORMAT = "dwarf-with-dsym";
				DEVELOPMENT_TEAM = K2ATHQPJDP;
				ENABLE_NS_ASSERTIONS = NO;
				ENABLE_STRICT_OBJC_MSGSEND = YES;
				ENABLE_USER_SCRIPT_SANDBOXING = YES;
				GCC_C_LANGUAGE_STANDARD = gnu11;
				GCC_NO_COMMON_BLOCKS = YES;
				GCC_WARN_64_TO_32_BIT_CONVERSION = YES;
				GCC_WARN_ABOUT_RETURN_TYPE = YES_ERROR;
				GCC_WARN_UNDECLARED_SELECTOR = YES;
				GCC_WARN_UNINITIALIZED_AUTOS = YES_AGGRESSIVE;
				GCC_WARN_UNUSED_FUNCTION = YES;
				GCC_WARN_UNUSED_VARIABLE = YES;
				MACOSX_DEPLOYMENT_TARGET = 14.0;
				MTL_ENABLE_DEBUG_INFO = NO;
				MTL_FAST_MATH = YES;
				SDKROOT = macosx;
				SWIFT_COMPILATION_MODE = wholemodule;
				SWIFT_OPTIMIZATION_LEVEL = "-O";
			};
			name = Release;
		};
		7166833A2A767E6B006ABF84 /* Debug */ = {
			isa = XCBuildConfiguration;
			buildSettings = {
				ASSETCATALOG_COMPILER_APPICON_NAME = AppIcon;
				ASSETCATALOG_COMPILER_GLOBAL_ACCENT_COLOR_NAME = AccentColor;
				CODE_SIGN_ENTITLEMENTS = Ice/Ice.entitlements;
				"CODE_SIGN_IDENTITY[sdk=macosx*]" = "Apple Development";
				CODE_SIGN_STYLE = Automatic;
				COMBINE_HIDPI_IMAGES = YES;
				CURRENT_PROJECT_VERSION = 1117;
				DEAD_CODE_STRIPPING = YES;
				DEVELOPMENT_ASSET_PATHS = "";
<<<<<<< HEAD
				DEVELOPMENT_TEAM = MP26D4WTMR;
=======
>>>>>>> 81c8ef39
				ENABLE_HARDENED_RUNTIME = YES;
				ENABLE_PREVIEWS = YES;
				ENABLE_USER_SCRIPT_SANDBOXING = NO;
				GENERATE_INFOPLIST_FILE = YES;
				INFOPLIST_FILE = Ice/Info.plist;
				INFOPLIST_KEY_LSApplicationCategoryType = "public.app-category.utilities";
				INFOPLIST_KEY_LSUIElement = YES;
				INFOPLIST_KEY_NSHumanReadableCopyright = "Copyright © 2025 Jordan Baird";
				LD_RUNPATH_SEARCH_PATHS = (
					"$(inherited)",
					"@executable_path/../Frameworks",
				);
				MARKETING_VERSION = 0.11.12;
				PRODUCT_BUNDLE_IDENTIFIER = com.jordanbaird.Ice;
				PRODUCT_NAME = "$(TARGET_NAME)";
				SWIFT_EMIT_LOC_STRINGS = YES;
				SWIFT_OBJC_BRIDGING_HEADER = "$(PROJECT_DIR)/$(PROJECT_NAME)/Bridging/Bridging-Header.h";
				SWIFT_PRECOMPILE_BRIDGING_HEADER = NO;
				SWIFT_VERSION = 5.0;
				SYSTEM_FRAMEWORK_SEARCH_PATHS = (
					"$(inherited)",
					"$(SYSTEM_LIBRARY_DIR)/PrivateFrameworks",
				);
			};
			name = Debug;
		};
		7166833B2A767E6B006ABF84 /* Release */ = {
			isa = XCBuildConfiguration;
			buildSettings = {
				ASSETCATALOG_COMPILER_APPICON_NAME = AppIcon;
				ASSETCATALOG_COMPILER_GLOBAL_ACCENT_COLOR_NAME = AccentColor;
				CODE_SIGN_ENTITLEMENTS = Ice/Ice.entitlements;
				"CODE_SIGN_IDENTITY[sdk=macosx*]" = "Apple Development";
				CODE_SIGN_STYLE = Automatic;
				COMBINE_HIDPI_IMAGES = YES;
				CURRENT_PROJECT_VERSION = 1117;
				DEAD_CODE_STRIPPING = YES;
				DEVELOPMENT_ASSET_PATHS = "";
<<<<<<< HEAD
				DEVELOPMENT_TEAM = MP26D4WTMR;
=======
>>>>>>> 81c8ef39
				ENABLE_HARDENED_RUNTIME = YES;
				ENABLE_PREVIEWS = YES;
				ENABLE_USER_SCRIPT_SANDBOXING = NO;
				GENERATE_INFOPLIST_FILE = YES;
				INFOPLIST_FILE = Ice/Info.plist;
				INFOPLIST_KEY_LSApplicationCategoryType = "public.app-category.utilities";
				INFOPLIST_KEY_LSUIElement = YES;
				INFOPLIST_KEY_NSHumanReadableCopyright = "Copyright © 2025 Jordan Baird";
				LD_RUNPATH_SEARCH_PATHS = (
					"$(inherited)",
					"@executable_path/../Frameworks",
				);
				MARKETING_VERSION = 0.11.12;
				PRODUCT_BUNDLE_IDENTIFIER = com.jordanbaird.Ice;
				PRODUCT_NAME = "$(TARGET_NAME)";
				SWIFT_EMIT_LOC_STRINGS = YES;
				SWIFT_OBJC_BRIDGING_HEADER = "$(PROJECT_DIR)/$(PROJECT_NAME)/Bridging/Bridging-Header.h";
				SWIFT_PRECOMPILE_BRIDGING_HEADER = NO;
				SWIFT_VERSION = 5.0;
				SYSTEM_FRAMEWORK_SEARCH_PATHS = (
					"$(inherited)",
					"$(SYSTEM_LIBRARY_DIR)/PrivateFrameworks",
				);
			};
			name = Release;
		};
/* End XCBuildConfiguration section */

/* Begin XCConfigurationList section */
		716683252A767E6A006ABF84 /* Build configuration list for PBXProject "Ice" */ = {
			isa = XCConfigurationList;
			buildConfigurations = (
				716683372A767E6B006ABF84 /* Debug */,
				716683382A767E6B006ABF84 /* Release */,
			);
			defaultConfigurationIsVisible = 0;
			defaultConfigurationName = Release;
		};
		716683392A767E6B006ABF84 /* Build configuration list for PBXNativeTarget "Ice" */ = {
			isa = XCConfigurationList;
			buildConfigurations = (
				7166833A2A767E6B006ABF84 /* Debug */,
				7166833B2A767E6B006ABF84 /* Release */,
			);
			defaultConfigurationIsVisible = 0;
			defaultConfigurationName = Release;
		};
/* End XCConfigurationList section */

/* Begin XCRemoteSwiftPackageReference section */
		170423D72B56DE78004A2549 /* XCRemoteSwiftPackageReference "Sparkle" */ = {
			isa = XCRemoteSwiftPackageReference;
			repositoryURL = "https://github.com/sparkle-project/Sparkle";
			requirement = {
				kind = upToNextMajorVersion;
				minimumVersion = 2.5.2;
			};
		};
		1750618F2B1543DD003144CD /* XCRemoteSwiftPackageReference "LaunchAtLogin-Modern" */ = {
			isa = XCRemoteSwiftPackageReference;
			repositoryURL = "https://github.com/sindresorhus/LaunchAtLogin-Modern";
			requirement = {
				kind = upToNextMajorVersion;
				minimumVersion = 1.0.0;
			};
		};
		1787C4252B16890B002F50DF /* XCRemoteSwiftPackageReference "AXSwift" */ = {
			isa = XCRemoteSwiftPackageReference;
			repositoryURL = "https://github.com/tmandry/AXSwift";
			requirement = {
				kind = upToNextMajorVersion;
				minimumVersion = 0.3.2;
			};
		};
		17F71BB32B880B4500905CBA /* XCRemoteSwiftPackageReference "CompactSlider" */ = {
			isa = XCRemoteSwiftPackageReference;
			repositoryURL = "https://github.com/buh/CompactSlider";
			requirement = {
				kind = upToNextMajorVersion;
				minimumVersion = 1.1.5;
			};
		};
		7127A9FB2C4881BC00D99DEF /* XCRemoteSwiftPackageReference "Ifrit" */ = {
			isa = XCRemoteSwiftPackageReference;
			repositoryURL = "https://github.com/ukushu/Ifrit";
			requirement = {
				kind = upToNextMajorVersion;
				minimumVersion = 2.0.3;
			};
		};
/* End XCRemoteSwiftPackageReference section */

/* Begin XCSwiftPackageProductDependency section */
		170423D82B56DE78004A2549 /* Sparkle */ = {
			isa = XCSwiftPackageProductDependency;
			package = 170423D72B56DE78004A2549 /* XCRemoteSwiftPackageReference "Sparkle" */;
			productName = Sparkle;
		};
		175061902B1543DD003144CD /* LaunchAtLogin */ = {
			isa = XCSwiftPackageProductDependency;
			package = 1750618F2B1543DD003144CD /* XCRemoteSwiftPackageReference "LaunchAtLogin-Modern" */;
			productName = LaunchAtLogin;
		};
		1787C4262B16890B002F50DF /* AXSwift */ = {
			isa = XCSwiftPackageProductDependency;
			package = 1787C4252B16890B002F50DF /* XCRemoteSwiftPackageReference "AXSwift" */;
			productName = AXSwift;
		};
		17F71BB42B880B4500905CBA /* CompactSlider */ = {
			isa = XCSwiftPackageProductDependency;
			package = 17F71BB32B880B4500905CBA /* XCRemoteSwiftPackageReference "CompactSlider" */;
			productName = CompactSlider;
		};
		7127A9FE2C4886D100D99DEF /* IfritStatic */ = {
			isa = XCSwiftPackageProductDependency;
			package = 7127A9FB2C4881BC00D99DEF /* XCRemoteSwiftPackageReference "Ifrit" */;
			productName = IfritStatic;
		};
/* End XCSwiftPackageProductDependency section */
	};
	rootObject = 716683222A767E6A006ABF84 /* Project object */;
}<|MERGE_RESOLUTION|>--- conflicted
+++ resolved
@@ -327,10 +327,7 @@
 				CURRENT_PROJECT_VERSION = 1117;
 				DEAD_CODE_STRIPPING = YES;
 				DEVELOPMENT_ASSET_PATHS = "";
-<<<<<<< HEAD
 				DEVELOPMENT_TEAM = MP26D4WTMR;
-=======
->>>>>>> 81c8ef39
 				ENABLE_HARDENED_RUNTIME = YES;
 				ENABLE_PREVIEWS = YES;
 				ENABLE_USER_SCRIPT_SANDBOXING = NO;
@@ -369,10 +366,7 @@
 				CURRENT_PROJECT_VERSION = 1117;
 				DEAD_CODE_STRIPPING = YES;
 				DEVELOPMENT_ASSET_PATHS = "";
-<<<<<<< HEAD
 				DEVELOPMENT_TEAM = MP26D4WTMR;
-=======
->>>>>>> 81c8ef39
 				ENABLE_HARDENED_RUNTIME = YES;
 				ENABLE_PREVIEWS = YES;
 				ENABLE_USER_SCRIPT_SANDBOXING = NO;
